--- conflicted
+++ resolved
@@ -85,10 +85,7 @@
      * @return bool
      */
     public function compareTo(Postcode $other);
-<<<<<<< HEAD
-=======
 
->>>>>>> 5544ad14
 
     /**
      * @param  String $value
